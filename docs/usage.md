--- conflicted
+++ resolved
@@ -30,11 +30,7 @@
 ```bash
 ❯ bash2gitlab compile --help
 usage: bash2gitlab compile [-h] --in INPUT_DIR --out OUTPUT_DIR [--scripts SCRIPTS_DIR] [--templates-in TEMPLATES_IN]
-<<<<<<< HEAD
-                           [--templates-out TEMPLATES_OUT] [--dry-run] [-v] [-q]
-=======
                            [--templates-out TEMPLATES_OUT] [--parallelism PARALLELISM] [--dry-run] [-v] [-q]
->>>>>>> b35f6268
 
 options:
   -h, --help            show this help message and exit
@@ -46,11 +42,8 @@
                         Input directory for CI templates. (Default: <in>)
   --templates-out TEMPLATES_OUT
                         Output directory for compiled CI templates. (Default: <out>)
-<<<<<<< HEAD
-=======
   --parallelism PARALLELISM
                         Number of files to compile in parallel (default: CPU count).
->>>>>>> b35f6268
   --dry-run             Simulate the compilation process without writing any files.
   -v, --verbose         Enable verbose (DEBUG) logging output.
   -q, --quiet           Disable output.
